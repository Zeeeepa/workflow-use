--- conflicted
+++ resolved
@@ -13,12 +13,8 @@
 
 dependencies = [
     "aiofiles>=24.1.0",
-<<<<<<< HEAD
     "aiohttp>=3.12.2",
-    "browser-use>=0.1.46",
-=======
     "browser-use>=0.2.4",
->>>>>>> fc823f70
     "fastapi>=0.115.12",
     "fastmcp>=2.3.4",
     "typer>=0.15.3",
