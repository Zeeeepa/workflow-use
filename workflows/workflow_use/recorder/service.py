import asyncio
import json
import pathlib
from typing import Optional

import uvicorn
<<<<<<< HEAD
from aiohttp import ClientSession, web
=======
from browser_use import Browser
from browser_use.browser.profile import BrowserProfile
>>>>>>> fc823f70
from fastapi import FastAPI
from patchright.async_api import async_playwright as patchright_async_playwright

# Assuming views.py is correctly located for this import path
from workflow_use.recorder.views import (
	HttpRecordingStoppedEvent,
	HttpWorkflowUpdateEvent,
	RecorderEvent,
	WorkflowDefinitionSchema,  # This is the expected output type
)

# Path Configuration (should be identical to recorder.py if run from the same context)
SCRIPT_DIR = pathlib.Path(__file__).resolve().parent
EXT_DIR = SCRIPT_DIR.parent.parent.parent / 'extension' / '.output' / 'chrome-mv3'
USER_DATA_DIR = SCRIPT_DIR / 'user_data_dir'


class RecordingService:
	def __init__(self, app: Optional[FastAPI] = None):
		self.event_queue: asyncio.Queue[RecorderEvent] = asyncio.Queue()
		self.last_workflow_update_event: Optional[HttpWorkflowUpdateEvent] = None
		self.browser: Browser

		self.final_workflow_output: Optional[WorkflowDefinitionSchema] = None
		self.recording_complete_event = asyncio.Event()
		self.final_workflow_processed_lock = asyncio.Lock()
		self.final_workflow_processed_flag = False

		if app:
			print("[Service] Using provided FastAPI app instance.")
		else:
			print("[Service] Creating new FastAPI app instance with title 'Temporary Recording Event Server'.")
		self.app = app or FastAPI(title='Temporary Recording Event Server')
		self.app.add_api_route('/event', self._handle_event_post, methods=['POST'], status_code=202)
		# -- DEBUGGING --
		# Turn this on to debug requests
		# @self.app.middleware("http")
		# async def log_requests(request: Request, call_next):
		#     print(f"[Debug] Incoming request: {request.method} {request.url}")
		#     try:
		#         # Read request body
		#         body = await request.body()
		#         print(f"[Debug] Request body: {body.decode('utf-8', errors='replace')}")
		#         response = await call_next(request)
		#         print(f"[Debug] Response status: {response.status_code}")
		#         return response
		#     except Exception as e:
		#         print(f"[Error] Error processing request: {str(e)}")

		self.uvicorn_server_instance: Optional[uvicorn.Server] = None
		self.server_task: Optional[asyncio.Task] = None
		self.browser_task: Optional[asyncio.Task] = None
		self.event_processor_task: Optional[asyncio.Task] = None

	async def _handle_event_post(self, event_data: RecorderEvent):
		if isinstance(event_data, HttpWorkflowUpdateEvent):
			self.last_workflow_update_event = event_data
		await self.event_queue.put(event_data)
		return {'status': 'accepted', 'message': 'Event queued for processing'}

	async def _process_event_queue(self):
		print('[Service] Event processing task started.')
		try:
			while True:
				event = await self.event_queue.get()
				print(f'[Service] Event Received: {event.type}')
				if isinstance(event, HttpWorkflowUpdateEvent):
					# self.last_workflow_update_event is already updated in _handle_event_post
					pass
				elif isinstance(event, HttpRecordingStoppedEvent):
					print('[Service] RecordingStoppedEvent received, processing final workflow...')
					await self._capture_and_signal_final_workflow('RecordingStoppedEvent')
				self.event_queue.task_done()
		except asyncio.CancelledError:
			print('[Service] Event processing task cancelled.')
		except Exception as e:
			print(f'[Service] Error in event processing task: {e}')

	async def _capture_and_signal_final_workflow(self, trigger_reason: str):
		processed_this_call = False
		async with self.final_workflow_processed_lock:
			if not self.final_workflow_processed_flag and self.last_workflow_update_event:
				print(f'[Service] Capturing final workflow (Trigger: {trigger_reason}).')
				self.final_workflow_output = self.last_workflow_update_event.payload
				self.final_workflow_processed_flag = True
				processed_this_call = True

		if processed_this_call:
			print('[Service] Final workflow captured. Setting recording_complete_event.')
			self.recording_complete_event.set()  # Signal completion to the main method

			# If processing was due to RecordingStoppedEvent, also try to close the browser
			if trigger_reason == 'RecordingStoppedEvent' and self.browser:
				print('[Service] Attempting to close browser due to RecordingStoppedEvent...')
				try:
					await self.browser.close()
					print('[Service] Browser close command issued.')
				except Exception as e_close:
					print(f'[Service] Error closing browser on recording stop: {e_close}')

	async def _launch_browser_and_wait(self):
		print(f'[Service] Attempting to load extension from: {EXT_DIR}')
		if not EXT_DIR.exists() or not EXT_DIR.is_dir():
			print(f'[Service] ERROR: Extension directory not found: {EXT_DIR}')
			self.recording_complete_event.set()  # Signal failure
			return

		# Ensure user data dir exists
		USER_DATA_DIR.mkdir(parents=True, exist_ok=True)
<<<<<<< HEAD
		print(f'[Service] Using Playwright user data directory: {USER_DATA_DIR}')

		async with async_playwright() as p:
			try:
				self.playwright_context = await p.chromium.launch_persistent_context(
					str(USER_DATA_DIR.resolve()),
					headless=False,
					no_viewport=True,
					args=[
						f'--disable-extensions-except={str(EXT_DIR.resolve())}',
						f'--load-extension={str(EXT_DIR.resolve())}',
					],
				)
				print('[Service] Playwright browser launched. Waiting for close or recording stop...')
				await self.playwright_context.wait_for_event('close', timeout=0)
				print("[Service] Playwright context 'close' event detected.")
			except asyncio.CancelledError:
				print('[Service] Playwright task cancelled.')
				if self.playwright_context:
					try:
						await self.playwright_context.close()
					except Exception as e:
						pass  # Best effort
				raise  # Re-raise to be caught by gather
			except Exception as e:
				print(f'[Service] Error in Playwright task: {e}')
			finally:
				print('[Service] Playwright task finalization.')
				self.playwright_context = None
				# This call ensures that if browser is closed manually, we still try to capture.
				await self._capture_and_signal_final_workflow('PlaywrightTaskEnded')
=======
		print(f'[Service] Using browser user data directory: {USER_DATA_DIR}')

		try:
			# Create browser profile with extension support
			profile = BrowserProfile(
				headless=False,
				user_data_dir=str(USER_DATA_DIR.resolve()),
				args=[
					f'--disable-extensions-except={str(EXT_DIR.resolve())}',
					f'--load-extension={str(EXT_DIR.resolve())}',
					'--no-default-browser-check',
					'--no-first-run',
				],
				keep_alive=True,
			)

			# Create and configure browser
			playwright = await patchright_async_playwright().start()
			self.browser = Browser(browser_profile=profile, playwright=playwright)

			print('[Service] Starting browser with extensions...')
			await self.browser.start()

			print('[Service] Browser launched. Waiting for close or recording stop...')

			# Wait for browser to be closed manually or recording to stop
			# We'll implement a simple polling mechanism to check if browser is still running
			while True:
				try:
					# Check if browser is still running by trying to get current page
					await self.browser.get_current_page()
					await asyncio.sleep(1)  # Poll every second
				except Exception:
					# Browser is likely closed
					print('[Service] Browser appears to be closed or inaccessible.')
					break

		except asyncio.CancelledError:
			print('[Service] Browser task cancelled.')
			if self.browser:
				try:
					await self.browser.close()
				except:
					pass  # Best effort
			raise  # Re-raise to be caught by gather
		except Exception as e:
			print(f'[Service] Error in browser task: {e}')
		finally:
			print('[Service] Browser task finalization.')
			# self.browser = None
			# This call ensures that if browser is closed manually, we still try to capture.
			await self._capture_and_signal_final_workflow('BrowserTaskEnded')
>>>>>>> fc823f70

	async def capture_workflow(self) -> Optional[WorkflowDefinitionSchema]:
		print('[Service] Starting capture_workflow session...')
		# Reset state for this session
		self.last_workflow_update_event = None
		self.final_workflow_output = None
		self.recording_complete_event.clear()
		self.final_workflow_processed_flag = False

		# Start background tasks
		self.event_processor_task = asyncio.create_task(self._process_event_queue())
		self.browser_task = asyncio.create_task(self._launch_browser_and_wait())

		# Configure and start Uvicorn server
		config = uvicorn.Config(self.app, host='127.0.0.1', port=7331, log_level='warning', loop='asyncio')
		self.uvicorn_server_instance = uvicorn.Server(config)
		self.server_task = asyncio.create_task(self.uvicorn_server_instance.serve())
		print('[Service] Uvicorn server task started.')

		try:
			print('[Service] Waiting for recording to complete...')
			await self.recording_complete_event.wait()
			print('[Service] Recording complete event received. Proceeding to cleanup.')
		except asyncio.CancelledError:
			print('[Service] capture_workflow task was cancelled externally.')
		finally:
			print('[Service] Starting cleanup phase...')

			# 1. Stop Uvicorn server
			if self.uvicorn_server_instance and self.server_task and not self.server_task.done():
				print('[Service] Signaling Uvicorn server to shut down...')
				self.uvicorn_server_instance.should_exit = True
				try:
					await asyncio.wait_for(self.server_task, timeout=5)  # Give server time to shut down
				except asyncio.TimeoutError:
					print('[Service] Uvicorn server shutdown timed out. Cancelling task.')
					self.server_task.cancel()
				except asyncio.CancelledError:  # If capture_workflow itself was cancelled
					pass
				except Exception as e_server_shutdown:
					print(f'[Service] Error during Uvicorn server shutdown: {e_server_shutdown}')

			# 2. Stop browser task (and ensure browser is closed)
			if self.browser_task and not self.browser_task.done():
				print('[Service] Cancelling browser task...')
				self.browser_task.cancel()
				try:
					await self.browser_task
				except asyncio.CancelledError:
					pass
				except Exception as e_browser_cancel:
					print(f'[Service] Error awaiting cancelled browser task: {e_browser_cancel}')

			if self.browser:  # Final check to close browser if still open
				print('[Service] Ensuring browser is closed in cleanup...')
				try:
					self.browser.browser_profile.keep_alive = False
					await self.browser.close()
				except Exception as e_browser_close:
					print(f'[Service] Error closing browser in final cleanup: {e_browser_close}')
				# self.browser = None

			# 3. Stop event processor task
			if self.event_processor_task and not self.event_processor_task.done():
				print('[Service] Cancelling event processor task...')
				self.event_processor_task.cancel()
				try:
					await self.event_processor_task
				except asyncio.CancelledError:
					pass
				except Exception as e_ep_cancel:
					print(f'[Service] Error awaiting cancelled event processor task: {e_ep_cancel}')

			print('[Service] Cleanup phase complete.')

		if self.final_workflow_output:
			print('[Service] Returning captured workflow.')
		else:
			print('[Service] No workflow captured or an error occurred.')
		return self.final_workflow_output
	
	# Setup a temporary reverse proxy to the main server
	async def _start_proxy_server(self):
		async def proxy(request):
			target_url = f"http://127.0.0.1:8000{request.rel_url}"
			data = await request.read()
			async with ClientSession() as session:
				async with session.request(
					method=request.method,
					url=target_url,
					headers={k: v for k, v in request.headers.items() if k.lower() != 'host'},
					data=data
				) as resp:
					body = await resp.read()
					return web.Response(status=resp.status, body=body, headers=resp.headers)

		self._proxy_app = web.Application()
		self._proxy_app.router.add_route('*', '/{tail:.*}', proxy)
		self._proxy_runner = web.AppRunner(self._proxy_app)
		await self._proxy_runner.setup()
		self._proxy_site = web.TCPSite(self._proxy_runner, '127.0.0.1', 7331)
		await self._proxy_site.start()
		print("[Service] Reverse proxy started on port 7331.")

	async def _stop_proxy_server(self):
		if hasattr(self, '_proxy_site'):
			print("[Service] Stopping reverse proxy on port 7331.")
			await self._proxy_runner.cleanup()
	
	async def record_workflow_using_main_server(self) -> Optional[WorkflowDefinitionSchema]:
		"""Used in the UI version because there is already a Uvicorn server."""
		
		print('[Service] Starting Playwright-only workflow recording session...')
		self.last_workflow_update_event = None
		self.final_workflow_output = None
		self.recording_complete_event.clear()
		self.final_workflow_processed_flag = False

		# Start reverse proxy on port 7331
		await self._start_proxy_server()

		self.event_processor_task = asyncio.create_task(self._process_event_queue())
		self.playwright_task = asyncio.create_task(self._launch_playwright_and_wait())

		try:
			print('[Service] Recording finished, proceeding to cleanup.')
			await self.recording_complete_event.wait()
			print('[Service] Recording complete event received. Proceeding to cleanup.')
		except asyncio.CancelledError:
			print('[Service] record_workflow_using_main_server was cancelled.')
		finally:
			print('[Service] Starting cleanup phase (Playwright-only mode)...')

			await self._stop_proxy_server()

			if self.playwright_task and not self.playwright_task.done():
				print('[Service] Cancelling Playwright task...')
				self.playwright_task.cancel()
				try:
					await self.playwright_task
				except asyncio.CancelledError:
					pass
				except Exception as e_pw_cancel:
					print(f'[Service] Error awaiting cancelled Playwright task: {e_pw_cancel}')

			# Ensure browser context is closed
			if self.playwright_context:
				try:
					await self.playwright_context.close()
				except Exception as e:
					print(f'[Service] Error closing Playwright context: {e}')
				self.playwright_context = None

			# Stop event processor task
			if self.event_processor_task and not self.event_processor_task.done():
				print('[Service] Cancelling event processor task...')
				self.event_processor_task.cancel()
				try:
					await self.event_processor_task
				except asyncio.CancelledError:
					pass
				except Exception as e_ep:
					print(f'[Service] Error while awaiting event processor: {e_ep}')

			print('[Service] Cleanup complete.')

		if self.final_workflow_output:
			print('[Service] Returning captured workflow.')
		else:
			print('[Service] No workflow captured.')
		return self.final_workflow_output

	async def cancel_recording(self) -> None:
		"""Cancel an ongoing workflow recording by capturing the final workflow and signaling completion."""
		print('[Service] Cancelling recording...')
		await self._capture_and_signal_final_workflow('RecordingStoppedEvent')
		print('[Service] Recording cancellation complete.')


async def main_service_runner():  # Example of how to run the service
	service = RecordingService()
	workflow_data = await service.capture_workflow()
	if workflow_data:
		print('\n--- CAPTURED WORKFLOW DATA (from main_service_runner) ---')
		# Assuming WorkflowDefinitionSchema has model_dump_json or similar
		try:
			print(workflow_data.model_dump_json(indent=2))
		except AttributeError:
			print(json.dumps(workflow_data, indent=2))  # Fallback for plain dicts if model_dump_json not present
		print('-----------------------------------------------------')
	else:
		print('No workflow data was captured by the service.')


if __name__ == '__main__':
	# This allows running service.py directly for testing
	try:
		asyncio.run(main_service_runner())
	except KeyboardInterrupt:
		print('Service runner interrupted by user.')<|MERGE_RESOLUTION|>--- conflicted
+++ resolved
@@ -4,12 +4,9 @@
 from typing import Optional
 
 import uvicorn
-<<<<<<< HEAD
 from aiohttp import ClientSession, web
-=======
 from browser_use import Browser
 from browser_use.browser.profile import BrowserProfile
->>>>>>> fc823f70
 from fastapi import FastAPI
 from patchright.async_api import async_playwright as patchright_async_playwright
 
@@ -119,39 +116,6 @@
 
 		# Ensure user data dir exists
 		USER_DATA_DIR.mkdir(parents=True, exist_ok=True)
-<<<<<<< HEAD
-		print(f'[Service] Using Playwright user data directory: {USER_DATA_DIR}')
-
-		async with async_playwright() as p:
-			try:
-				self.playwright_context = await p.chromium.launch_persistent_context(
-					str(USER_DATA_DIR.resolve()),
-					headless=False,
-					no_viewport=True,
-					args=[
-						f'--disable-extensions-except={str(EXT_DIR.resolve())}',
-						f'--load-extension={str(EXT_DIR.resolve())}',
-					],
-				)
-				print('[Service] Playwright browser launched. Waiting for close or recording stop...')
-				await self.playwright_context.wait_for_event('close', timeout=0)
-				print("[Service] Playwright context 'close' event detected.")
-			except asyncio.CancelledError:
-				print('[Service] Playwright task cancelled.')
-				if self.playwright_context:
-					try:
-						await self.playwright_context.close()
-					except Exception as e:
-						pass  # Best effort
-				raise  # Re-raise to be caught by gather
-			except Exception as e:
-				print(f'[Service] Error in Playwright task: {e}')
-			finally:
-				print('[Service] Playwright task finalization.')
-				self.playwright_context = None
-				# This call ensures that if browser is closed manually, we still try to capture.
-				await self._capture_and_signal_final_workflow('PlaywrightTaskEnded')
-=======
 		print(f'[Service] Using browser user data directory: {USER_DATA_DIR}')
 
 		try:
@@ -204,7 +168,6 @@
 			# self.browser = None
 			# This call ensures that if browser is closed manually, we still try to capture.
 			await self._capture_and_signal_final_workflow('BrowserTaskEnded')
->>>>>>> fc823f70
 
 	async def capture_workflow(self) -> Optional[WorkflowDefinitionSchema]:
 		print('[Service] Starting capture_workflow session...')
